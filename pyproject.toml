[tool.poetry]
name = "pydoll-python"
version = "2.2.3"
description = ""
authors = ["Thalison Fernandes <thalissfernandes99@gmail.com>"]
readme = "README.md"
packages = [
    {include = "pydoll"}
]

[tool.poetry.dependencies]
<<<<<<< HEAD
python = "^3.10"
websockets = "^13.1"
=======
python = "^3.11"
websockets = "^14"
>>>>>>> de4bc1a0
aiohttp = "^3.9.5"
aiofiles = "^23.2.1"
typing_extensions = "^4.14.0"


[tool.poetry.group.dev.dependencies]
ruff = "^0.7.1"
pytest = "^8.3.3"
taskipy = "^1.14.0"
pytest-asyncio = "^0.24.0"
pytest-cov = "^6.0.0"
aioresponses = "^0.7.7"
mkdocs = "^1.6.1"
mkdocs-material = "^9.6.11"
pymdown-extensions = "^10.14.3"
mkdocstrings = {extras = ["python"], version = "^0.29.1"}
griffe-typingdoc = "^0.2.8"

[build-system]
requires = ["poetry-core"]
build-backend = "poetry.core.masonry.api"

[tool.ruff]
line-length = 100
target-version = "py310"


[tool.ruff.lint]
preview = true
select = ['I', 'F', 'E', 'W', 'PL', 'PT']
exclude = ['tests', 'tests/*']

[tool.ruff.format]
preview = true
quote-style = 'single'
docstring-code-format = true
docstring-code-line-length = 79
exclude = ['tests', 'tests/*']

[tool.pytest.ini_options]
pythonpath = "."
addopts = '-p no:warnings'

[tool.taskipy.tasks]
lint = 'ruff check .; ruff check . --diff'
format = 'ruff check . --fix; ruff format .'
test = 'pytest -s -x --cov=pydoll -vv'
post_test = 'coverage html'

[tool.mypy]
exclude = [
    "tests/",
]<|MERGE_RESOLUTION|>--- conflicted
+++ resolved
@@ -9,13 +9,8 @@
 ]
 
 [tool.poetry.dependencies]
-<<<<<<< HEAD
 python = "^3.10"
-websockets = "^13.1"
-=======
-python = "^3.11"
 websockets = "^14"
->>>>>>> de4bc1a0
 aiohttp = "^3.9.5"
 aiofiles = "^23.2.1"
 typing_extensions = "^4.14.0"
